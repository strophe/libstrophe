/* auth.c
** strophe XMPP client library -- auth functions and handlers
**
** Copyright (C) 2005-2009 Collecta, Inc. 
**
**  This software is provided AS-IS with no warranty, either express or
**  implied.
**
**  This software is distributed under license and may not be copied,
**  modified or distributed except as expressly authorized under the
**  terms of the license contained in the file LICENSE.txt in this
**  distribution.
*/

/** @file 
 *  Authentication function and handlers.
 */

#include <stdio.h>
#include <stdlib.h>
#include <string.h>
#include <time.h>

/* Added by Milan Kubik. <email@kubikmilan.sk>
 * Needed for component handshake handler (xep-0114) to compute SHA1 digest. */
#include <openssl/evp.h>

#include "strophe.h"
#include "common.h"
#include "sasl.h"
#include "sha1.h"

#ifdef _WIN32
#define strcasecmp stricmp
#endif

/* TODO: these should configurable at runtime on a per connection basis  */

#ifndef FEATURES_TIMEOUT
/** @def FEATURES_TIMEOUT
 *  Time to wait for &lt;stream:features/&gt; stanza.
 */
#define FEATURES_TIMEOUT 15000 /* 15 seconds */
#endif
#ifndef BIND_TIMEOUT
/** @def BIND_TIMEOUT
 *  Time to wait for &lt;bind/&gt; stanza reply.
 */
#define BIND_TIMEOUT 15000 /* 15 seconds */
#endif
#ifndef SESSION_TIMEOUT
/** @def SESSION_TIMEOUT
 *  Time to wait for &lt;session/&gt; stanza reply.
 */
#define SESSION_TIMEOUT 15000 /* 15 seconds */
#endif
#ifndef LEGACY_TIMEOUT
/** @def LEGACY_TIMEOUT
 *  Time to wait for legacy authentication to complete.
 */
#define LEGACY_TIMEOUT 15000 /* 15 seconds */
#endif
#ifndef HANDSHAKE_TIMEOUT
/** @def HANDSHAKE_TIMEOUT
 *  Time to wait for component authentication to complete
 */
#define HANDSHAKE_TIMEOUT 15000 /* 15 seconds */
#endif

static void _auth(xmpp_conn_t * const conn);
static void _handle_open_sasl(xmpp_conn_t * const conn);

static int _handle_component_auth(xmpp_conn_t * const conn);
static int _handle_component_hs_response(xmpp_conn_t * const conn,
            xmpp_stanza_t * const stanza,
            void * const userdata);

static int _handle_missing_legacy(xmpp_conn_t * const conn,
				  void * const userdata);
static int _handle_legacy(xmpp_conn_t * const conn,
			  xmpp_stanza_t * const stanza,
			  void * const userdata);
static int _handle_features_sasl(xmpp_conn_t * const conn,
				 xmpp_stanza_t * const stanza,
				 void * const userdata);
static int _handle_sasl_result(xmpp_conn_t * const conn,
			xmpp_stanza_t * const stanza,
			void * const userdata);
static int _handle_digestmd5_challenge(xmpp_conn_t * const conn,
			xmpp_stanza_t * const stanza,
			void * const userdata);
static int _handle_digestmd5_rspauth(xmpp_conn_t * const conn,
			xmpp_stanza_t * const stanza,
			void * const userdata);
static int _handle_scram_sha1_challenge(xmpp_conn_t * const conn,
			xmpp_stanza_t * const stanza,
			void * const userdata);
static char *_make_scram_sha1_init_msg(xmpp_conn_t * const conn);

static int _handle_missing_features_sasl(xmpp_conn_t * const conn,
					 void * const userdata);
static int _handle_missing_bind(xmpp_conn_t * const conn,
				void * const userdata);
static int _handle_bind(xmpp_conn_t * const conn,
			xmpp_stanza_t * const stanza,
			void * const userdata);
static int _handle_session(xmpp_conn_t * const conn,
			   xmpp_stanza_t * const stanza,
			   void * const userdata);
static int _handle_missing_session(xmpp_conn_t * const conn,
				   void * const userdata);
static int _handle_missing_handshake(xmpp_conn_t * const conn,
                                     void * const userdata);

/* stream:error handler */
static int _handle_error(xmpp_conn_t * const conn,
			 xmpp_stanza_t * const stanza,
			 void * const userdata)
{
    xmpp_stanza_t *child;
    char *name;

    /* free old stream error if it's still there */
    if (conn->stream_error) {
	xmpp_stanza_release(conn->stream_error->stanza);
	if (conn->stream_error->text) 
	    xmpp_free(conn->ctx, conn->stream_error->text);
	xmpp_free(conn->ctx, conn->stream_error);
    }

    /* create stream error structure */
    conn->stream_error = (xmpp_stream_error_t *)xmpp_alloc(conn->ctx, sizeof(xmpp_stream_error_t));

	conn->stream_error->text = NULL;
	conn->stream_error->type = XMPP_SE_UNDEFINED_CONDITION;

    if (conn->stream_error) {
	child = xmpp_stanza_get_children(stanza);
	do {
	    char *ns = NULL;

	    if (child) {
		ns = xmpp_stanza_get_ns(child);
	    }

	    if (ns && strcmp(ns, XMPP_NS_STREAMS_IETF) == 0) {
		name = xmpp_stanza_get_name(child);
		if (strcmp(name, "text") == 0) {
		    if (conn->stream_error->text)
			xmpp_free(conn->ctx, conn->stream_error->text);
		    conn->stream_error->text = xmpp_stanza_get_text(child);
		} else if (strcmp(name, "bad-format") == 0)
		    conn->stream_error->type = XMPP_SE_BAD_FORMAT;
		else if (strcmp(name, "bad-namespace-prefix") == 0)
		    conn->stream_error->type = XMPP_SE_BAD_NS_PREFIX;
		else if (strcmp(name, "conflict") == 0)
		    conn->stream_error->type = XMPP_SE_CONFLICT;
		else if (strcmp(name, "connection-timeout") == 0)
		    conn->stream_error->type = XMPP_SE_CONN_TIMEOUT;
		else if (strcmp(name, "host-gone") == 0)
		    conn->stream_error->type = XMPP_SE_HOST_GONE;
		else if (strcmp(name, "host-unknown") == 0)
		    conn->stream_error->type = XMPP_SE_HOST_UNKNOWN;
		else if (strcmp(name, "improper-addressing") == 0)
		    conn->stream_error->type = XMPP_SE_IMPROPER_ADDR;
		else if (strcmp(name, "internal-server-error") == 0)
		    conn->stream_error->type = XMPP_SE_INTERNAL_SERVER_ERROR;
		else if (strcmp(name, "invalid-from") == 0)
		    conn->stream_error->type = XMPP_SE_INVALID_FROM;
		else if (strcmp(name, "invalid-id") == 0)
		    conn->stream_error->type = XMPP_SE_INVALID_ID;
		else if (strcmp(name, "invalid-namespace") == 0)
		    conn->stream_error->type = XMPP_SE_INVALID_NS;
		else if (strcmp(name, "invalid-xml") == 0)
		    conn->stream_error->type = XMPP_SE_INVALID_XML;
		else if (strcmp(name, "not-authorized") == 0)
		    conn->stream_error->type = XMPP_SE_NOT_AUTHORIZED;
		else if (strcmp(name, "policy-violation") == 0)
		    conn->stream_error->type = XMPP_SE_POLICY_VIOLATION;
		else if (strcmp(name, "remote-connection-failed") == 0)
		    conn->stream_error->type = XMPP_SE_REMOTE_CONN_FAILED;
		else if (strcmp(name, "resource-constraint") == 0)
		    conn->stream_error->type = XMPP_SE_RESOURCE_CONSTRAINT;
		else if (strcmp(name, "restricted-xml") == 0)
		    conn->stream_error->type = XMPP_SE_RESTRICTED_XML;
		else if (strcmp(name, "see-other-host") == 0)
		    conn->stream_error->type = XMPP_SE_SEE_OTHER_HOST;
		else if (strcmp(name, "system-shutdown") == 0)
		    conn->stream_error->type = XMPP_SE_SYSTEM_SHUTDOWN;
		else if (strcmp(name, "undefined-condition") == 0)
		    conn->stream_error->type = XMPP_SE_UNDEFINED_CONDITION;
		else if (strcmp(name, "unsupported-encoding") == 0)
		    conn->stream_error->type = XMPP_SE_UNSUPPORTED_ENCODING;
		else if (strcmp(name, "unsupported-stanza-type") == 0)
		    conn->stream_error->type = XMPP_SE_UNSUPPORTED_STANZA_TYPE;
		else if (strcmp(name, "unsupported-version") == 0)
		    conn->stream_error->type = XMPP_SE_UNSUPPORTED_VERSION;
		else if (strcmp(name, "xml-not-well-formed") == 0)
		    conn->stream_error->type = XMPP_SE_XML_NOT_WELL_FORMED;
	    }
	} while ((child = xmpp_stanza_get_next(child)));

	conn->stream_error->stanza = xmpp_stanza_clone(stanza);
    }

    return 1;
}

/* stream:features handlers */
static int _handle_missing_features(xmpp_conn_t * const conn,
				    void * const userdata)
{
    xmpp_debug(conn->ctx, "xmpp", "didn't get stream features");

    /* legacy auth will be attempted */
    _auth(conn);

    return 0;
}



static int _handle_features(xmpp_conn_t * const conn,
			    xmpp_stanza_t * const stanza,
			    void * const userdata)
{
    xmpp_stanza_t *child, *mech;
    char *text;

    /* remove the handler that detects missing stream:features */
    xmpp_timed_handler_delete(conn, _handle_missing_features);

    /* check for TLS */
    if (!conn->secured) {
        if (!conn->tls_disabled) {
            child = xmpp_stanza_get_child_by_name(stanza, "starttls");
            if (child && (strcmp(xmpp_stanza_get_ns(child), XMPP_NS_TLS) == 0))
                conn->tls_support = 1;
        } else {
            conn->tls_support = 0;
        }
    }

    /* check for SASL */
    child = xmpp_stanza_get_child_by_name(stanza, "mechanisms");
    if (child && (strcmp(xmpp_stanza_get_ns(child), XMPP_NS_SASL) == 0)) {
	for (mech = xmpp_stanza_get_children(child); mech; 
	     mech = xmpp_stanza_get_next(mech)) {
	    if (strcmp(xmpp_stanza_get_name(mech), "mechanism") == 0) {
		text = xmpp_stanza_get_text(mech);
		if (strcasecmp(text, "PLAIN") == 0)
		    conn->sasl_support |= SASL_MASK_PLAIN;
		else if (strcasecmp(text, "DIGEST-MD5") == 0)
		    conn->sasl_support |= SASL_MASK_DIGESTMD5;
                else if (strcasecmp(text, "SCRAM-SHA-1") == 0)
                    conn->sasl_support |= SASL_MASK_SCRAMSHA1;
		else if (strcasecmp(text, "ANONYMOUS") == 0)
		    conn->sasl_support |= SASL_MASK_ANONYMOUS;

		xmpp_free(conn->ctx, text);
	    }
	}
    }

    _auth(conn);
 
    return 0;
}

/* returns the correct auth id for a component or a client.
 * returned string must be freed by caller */
static char *_get_authid(xmpp_conn_t * const conn)
{
    char *authid = NULL;

    if (conn->type == XMPP_CLIENT) {
	/* authid is the node portion of jid */
	if (!conn->jid) return NULL;
	authid = xmpp_jid_node(conn->ctx, conn->jid);
    }

    return authid;
}

static int _handle_proceedtls_default(xmpp_conn_t * const conn,
			      xmpp_stanza_t * const stanza,
			      void * const userdata)
{
    char *name;
    name = xmpp_stanza_get_name(stanza);
    xmpp_debug(conn->ctx, "xmpp", 
	"handle proceedtls called for %s", name);

    if (strcmp(name, "proceed") == 0) {
        xmpp_debug(conn->ctx, "xmpp", "proceeding with TLS");

	conn->tls = tls_new(conn->ctx, conn->sock);

	if (!tls_start(conn->tls))
	{
	    xmpp_debug(conn->ctx, "xmpp", "Couldn't start TLS! error %d", tls_error(conn->tls));
	    tls_free(conn->tls);
	    conn->tls = NULL;
	    conn->tls_failed = 1;
	
	    /* failed tls spoils the connection, so disconnect */
	    xmpp_disconnect(conn);
	}
	else
	{
            conn->secured = 1;
            conn_prepare_reset(conn, auth_handle_open);

	    conn_open_stream(conn);
	}
    }

    return 0;
}

static int _handle_sasl_result(xmpp_conn_t * const conn,
			       xmpp_stanza_t * const stanza,
			       void * const userdata)
{
    char *name;

    name = xmpp_stanza_get_name(stanza);

    /* the server should send a <success> or <failure> stanza */
    if (strcmp(name, "failure") == 0) {
	xmpp_debug(conn->ctx, "xmpp", "SASL %s auth failed", 
		   (char *)userdata);
	
	/* fall back to next auth method */
	_auth(conn);
    } else if (strcmp(name, "success") == 0) {
	/* SASL PLAIN auth successful, we need to restart the stream */
	xmpp_debug(conn->ctx, "xmpp", "SASL %s auth successful", 
		   (char *)userdata);

	/* reset parser */
	conn_prepare_reset(conn, _handle_open_sasl);

	/* send stream tag */
	conn_open_stream(conn);
    } else {
	/* got unexpected reply */
	xmpp_error(conn->ctx, "xmpp", "Got unexpected reply to SASL %s"\
		   "authentication.", (char *)userdata);
	xmpp_disconnect(conn);
    }

    return 0;
}

/* handle the challenge phase of digest auth */
static int _handle_digestmd5_challenge(xmpp_conn_t * const conn,
			      xmpp_stanza_t * const stanza,
			      void * const userdata)
{
    char *text;
    char *response;
    xmpp_stanza_t *auth, *authdata;
    char *name;

    name = xmpp_stanza_get_name(stanza);
    xmpp_debug(conn->ctx, "xmpp",\
	"handle digest-md5 (challenge) called for %s", name);

    if (strcmp(name, "challenge") == 0) {
	text = xmpp_stanza_get_text(stanza);
	response = sasl_digest_md5(conn->ctx, text, conn->jid, conn->pass);
	if (!response) {
	    disconnect_mem_error(conn);
	    return 0;
	}
	xmpp_free(conn->ctx, text);

	auth = xmpp_stanza_new(conn->ctx);
	if (!auth) {
	    disconnect_mem_error(conn);
	    return 0;
	}	
	xmpp_stanza_set_name(auth, "response");
	xmpp_stanza_set_ns(auth, XMPP_NS_SASL);
	
	authdata = xmpp_stanza_new(conn->ctx);
	if (!authdata) {
	    disconnect_mem_error(conn);
	    return 0;
	}

	xmpp_stanza_set_text(authdata, response);
	xmpp_free(conn->ctx, response);

	xmpp_stanza_add_child(auth, authdata);
	xmpp_stanza_release(authdata);

	handler_add(conn, _handle_digestmd5_rspauth, 
		    XMPP_NS_SASL, NULL, NULL, NULL);

	xmpp_send(conn, auth);
	xmpp_stanza_release(auth);

    } else {
	return _handle_sasl_result(conn, stanza, "DIGEST-MD5");
    }

    /* remove ourselves */
    return 0;
}

/* handle the rspauth phase of digest auth */
static int _handle_digestmd5_rspauth(xmpp_conn_t * const conn,
			      xmpp_stanza_t * const stanza,
			      void * const userdata)
{
    xmpp_stanza_t *auth;
    char *name;

    name = xmpp_stanza_get_name(stanza);
    xmpp_debug(conn->ctx, "xmpp",
	"handle digest-md5 (rspauth) called for %s", name);


    if (strcmp(name, "challenge") == 0) {
	/* assume it's an rspauth response */
	auth = xmpp_stanza_new(conn->ctx);
	if (!auth) {
	    disconnect_mem_error(conn);
	    return 0;
	}	
	xmpp_stanza_set_name(auth, "response");
	xmpp_stanza_set_ns(auth, XMPP_NS_SASL);
	xmpp_send(conn, auth);
	xmpp_stanza_release(auth);
    } else {
	return _handle_sasl_result(conn, stanza, "DIGEST-MD5");
    }

    return 1;
}

/* handle the challenge phase of SCRAM-SHA-1 auth */
static int _handle_scram_sha1_challenge(xmpp_conn_t * const conn,
					xmpp_stanza_t * const stanza,
					void * const userdata)
{
    char *text;
    char *response;
    xmpp_stanza_t *auth, *authdata;
    char *name;
    char *challenge;

    name = xmpp_stanza_get_name(stanza);
    xmpp_debug(conn->ctx, "xmpp",
               "handle SCRAM-SHA-1 (challenge) called for %s", name);

    if (strcmp(name, "challenge") == 0) {
        text = xmpp_stanza_get_text(stanza);

        challenge = (char *)base64_decode(conn->ctx, text, strlen(text));
        if (!challenge) {
            disconnect_mem_error(conn);
            return 0;
        }

        /* userdata is scram_init allocated in _auth() */
        response = sasl_scram_sha1(conn->ctx, challenge, (char *)userdata,
                                   conn->jid, conn->pass);
        if (!response) {
            xmpp_free(conn->ctx, challenge);
            disconnect_mem_error(conn);
            return 0;
        }

        xmpp_free(conn->ctx, challenge);

        auth = xmpp_stanza_new(conn->ctx);
        if (!auth) {
            xmpp_free(conn->ctx, response);
            disconnect_mem_error(conn);
            return 0;
        }
        xmpp_stanza_set_name(auth, "response");
        xmpp_stanza_set_ns(auth, XMPP_NS_SASL);

        authdata = xmpp_stanza_new(conn->ctx);
        if (!authdata) {
            xmpp_free(conn->ctx, response);
            xmpp_stanza_release(auth);
            disconnect_mem_error(conn);
            return 0;
        }

        xmpp_stanza_set_text(authdata, response);
        xmpp_free(conn->ctx, response);

        xmpp_stanza_add_child(auth, authdata);
        xmpp_stanza_release(authdata);

        xmpp_send(conn, auth);
        xmpp_stanza_release(auth);

    } else {
        return _handle_sasl_result(conn, stanza, "SCRAM-SHA-1");
    }

    return 1;
}

static char *_get_nonce(xmpp_ctx_t *ctx)
{
    unsigned char buffer[sizeof(clock_t) + sizeof(time_t)] = {0};
    clock_t ticks = clock();
    time_t t;

    if (ticks != (clock_t)-1) {
        *(clock_t *)buffer = ticks;
    }
    t = time((time_t *)(buffer + sizeof(clock_t)));
    if (t == (time_t)-1) {
        *(time_t *)(buffer + sizeof(clock_t)) = (time_t)rand();
    }

    return base64_encode(ctx, buffer, sizeof(buffer));
}

static char *_make_scram_sha1_init_msg(xmpp_conn_t * const conn)
{
    size_t message_len;
    char *node;
    char *message;
    char *nonce;

    node = xmpp_jid_node(conn->ctx, conn->jid);
    if (!node) {
        return NULL;
    }

    nonce = _get_nonce(conn->ctx);
    if (!nonce) {
        return NULL;
    }
    message_len = strlen(node) + strlen(nonce) + 8 + 1;
    message = xmpp_alloc(conn->ctx, message_len);
    if (message) {
        xmpp_snprintf(message, message_len, "n,,n=%s,r=%s", node, nonce);
        xmpp_free(conn->ctx, node);
    }
    xmpp_free(conn->ctx, nonce);

    return message;
}

static xmpp_stanza_t *_make_starttls(xmpp_conn_t * const conn)
{
    xmpp_stanza_t *starttls;

    /* build start stanza */
    starttls = xmpp_stanza_new(conn->ctx);
    if (starttls) {
	xmpp_stanza_set_name(starttls, "starttls");
	xmpp_stanza_set_ns(starttls, XMPP_NS_TLS);
    }
    
    return starttls;
}

static xmpp_stanza_t *_make_sasl_auth(xmpp_conn_t * const conn,
				 const char * const mechanism)
{
    xmpp_stanza_t *auth;

    /* build auth stanza */
    auth = xmpp_stanza_new(conn->ctx);
    if (auth) {
	xmpp_stanza_set_name(auth, "auth");
	xmpp_stanza_set_ns(auth, XMPP_NS_SASL);
	xmpp_stanza_set_attribute(auth, "mechanism", mechanism);
    }
    
    return auth;
}

/* authenticate the connection 
 * this may get called multiple times.  if any auth method fails, 
 * this will get called again until one auth method succeeds or every
 * method fails 
 */
static void _auth(xmpp_conn_t * const conn)
{
    xmpp_stanza_t *auth, *authdata, *query, *child, *iq;
    char *str, *authid;
    char *scram_init;
    int anonjid;

    /* if there is no node in conn->jid, we assume anonymous connect */
    str = xmpp_jid_node(conn->ctx, conn->jid);
    if (str == NULL) {
	anonjid = 1;
    } else {
	xmpp_free(conn->ctx, str);
	anonjid = 0;
    }

    if (conn->tls_support)
    {
	tls_t *tls = tls_new(conn->ctx, conn->sock);

	/* If we couldn't init tls, it isn't there, so go on */
	if (!tls)
	{
	    conn->tls_support = 0;
	    _auth(conn);
	    return;
	}
	else
	{
	    tls_free(tls);
	}

	auth = _make_starttls(conn);

	if (!auth) {
	    disconnect_mem_error(conn);
	    return;
	}

	handler_add(conn, _handle_proceedtls_default, 
		    XMPP_NS_TLS, NULL, NULL, NULL);

	xmpp_send(conn, auth);
	xmpp_stanza_release(auth);

	/* TLS was tried, unset flag */
	conn->tls_support = 0;
    } else if (anonjid && conn->sasl_support & SASL_MASK_ANONYMOUS) {
	/* some crap here */
	auth = _make_sasl_auth(conn, "ANONYMOUS");
	if (!auth) {
	    disconnect_mem_error(conn);
	    return;
	}

	handler_add(conn, _handle_sasl_result, XMPP_NS_SASL,
	            NULL, NULL, "ANONYMOUS");

	xmpp_send(conn, auth);
	xmpp_stanza_release(auth);

	/* SASL ANONYMOUS was tried, unset flag */
	conn->sasl_support &= ~SASL_MASK_ANONYMOUS;
    } else if (anonjid) {
	xmpp_error(conn->ctx, "auth", 
		   "No node in JID, and SASL ANONYMOUS unsupported.");
	xmpp_disconnect(conn);
    } else if (conn->sasl_support & SASL_MASK_SCRAMSHA1) {
        auth = _make_sasl_auth(conn, "SCRAM-SHA-1");
        if (!auth) {
            disconnect_mem_error(conn);
            return;
        }

        /* don't free scram_init on success */
        scram_init = _make_scram_sha1_init_msg(conn);
        if (!scram_init) {
            xmpp_stanza_release(auth);
            disconnect_mem_error(conn);
            return;
        }

        str = (char *)base64_encode(conn->ctx, (unsigned char *)scram_init,
                                    strlen(scram_init));
        if (!str) {
            xmpp_free(conn->ctx, scram_init);
            xmpp_stanza_release(auth);
            disconnect_mem_error(conn);
            return;
        }

        authdata = xmpp_stanza_new(conn->ctx);
        if (!authdata) {
            xmpp_free(conn->ctx, str);
            xmpp_free(conn->ctx, scram_init);
            xmpp_stanza_release(auth);
            disconnect_mem_error(conn);
            return;
        }
        xmpp_stanza_set_text(authdata, str);
        xmpp_free(conn->ctx, str);
        xmpp_stanza_add_child(auth, authdata);
        xmpp_stanza_release(authdata);

        handler_add(conn, _handle_scram_sha1_challenge,
                    XMPP_NS_SASL, NULL, NULL, (void *)scram_init);

        xmpp_send(conn, auth);
        xmpp_stanza_release(auth);

        /* SASL SCRAM-SHA-1 was tried, unset flag */
        conn->sasl_support &= ~SASL_MASK_SCRAMSHA1;
    } else if (conn->sasl_support & SASL_MASK_DIGESTMD5) {
	auth = _make_sasl_auth(conn, "DIGEST-MD5");
	if (!auth) {
	    disconnect_mem_error(conn);
	    return;

	}

	handler_add(conn, _handle_digestmd5_challenge, 
		    XMPP_NS_SASL, NULL, NULL, NULL);

	xmpp_send(conn, auth);
	xmpp_stanza_release(auth);

	/* SASL DIGEST-MD5 was tried, unset flag */
	conn->sasl_support &= ~SASL_MASK_DIGESTMD5;
    } else if (conn->sasl_support & SASL_MASK_PLAIN) {
	auth = _make_sasl_auth(conn, "PLAIN");
	if (!auth) {
	    disconnect_mem_error(conn);
	    return;
	}
	authdata = xmpp_stanza_new(conn->ctx);
	if (!authdata) {
	    disconnect_mem_error(conn);
	    return;
	}	
	authid = _get_authid(conn);
	if (!authid) {
	    disconnect_mem_error(conn);
	    return;
	}
	str = sasl_plain(conn->ctx, authid, conn->pass);
	if (!str) {
	    disconnect_mem_error(conn);
	    return;
	}
	xmpp_stanza_set_text(authdata, str);
	xmpp_free(conn->ctx, str);
	xmpp_free(conn->ctx, authid);

	xmpp_stanza_add_child(auth, authdata);
	xmpp_stanza_release(authdata);

	handler_add(conn, _handle_sasl_result,
		    XMPP_NS_SASL, NULL, NULL, "PLAIN");

	xmpp_send(conn, auth);
	xmpp_stanza_release(auth);

	/* SASL PLAIN was tried */
	conn->sasl_support &= ~SASL_MASK_PLAIN;
    } else if (conn->type == XMPP_CLIENT) {
	/* legacy client authentication */
	
	iq = xmpp_stanza_new(conn->ctx);
	if (!iq) {
	    disconnect_mem_error(conn);
	    return;
	}
	xmpp_stanza_set_name(iq, "iq");
	xmpp_stanza_set_type(iq, "set");
	xmpp_stanza_set_id(iq, "_xmpp_auth1");

	query = xmpp_stanza_new(conn->ctx);
	if (!query) {
	    xmpp_stanza_release(iq);
	    disconnect_mem_error(conn);
	    return;
	}
	xmpp_stanza_set_name(query, "query");
	xmpp_stanza_set_ns(query, XMPP_NS_AUTH);
	xmpp_stanza_add_child(iq, query);
	xmpp_stanza_release(query);

	child = xmpp_stanza_new(conn->ctx);
	if (!child) {
	    xmpp_stanza_release(iq);
	    disconnect_mem_error(conn);
	    return;
	}
	xmpp_stanza_set_name(child, "username");
	xmpp_stanza_add_child(query, child);
	xmpp_stanza_release(child);

	authdata = xmpp_stanza_new(conn->ctx);
	if (!authdata) {
	    xmpp_stanza_release(iq);
	    disconnect_mem_error(conn);
	    return;
	}
	str = xmpp_jid_node(conn->ctx, conn->jid);
	xmpp_stanza_set_text(authdata, str);
	xmpp_free(conn->ctx, str);
	xmpp_stanza_add_child(child, authdata);
	xmpp_stanza_release(authdata);

	child = xmpp_stanza_new(conn->ctx);
	if (!child) {
	    xmpp_stanza_release(iq);
	    disconnect_mem_error(conn);
	    return;
	}
	xmpp_stanza_set_name(child, "password");
	xmpp_stanza_add_child(query, child);
	xmpp_stanza_release(child);

	authdata = xmpp_stanza_new(conn->ctx);
	if (!authdata) {
	    xmpp_stanza_release(iq);
	    disconnect_mem_error(conn);
	    return;
	}
	xmpp_stanza_set_text(authdata, conn->pass);
	xmpp_stanza_add_child(child, authdata);
	xmpp_stanza_release(authdata);

	child = xmpp_stanza_new(conn->ctx);
	if (!child) {
	    xmpp_stanza_release(iq);
	    disconnect_mem_error(conn);
	    return;
	}
	xmpp_stanza_set_name(child, "resource");
	xmpp_stanza_add_child(query, child);
	xmpp_stanza_release(child);

	authdata = xmpp_stanza_new(conn->ctx);
	if (!authdata) {
	    xmpp_stanza_release(iq);
	    disconnect_mem_error(conn);
	    return;
	}
	str = xmpp_jid_resource(conn->ctx, conn->jid);
	if (str) {
	    xmpp_stanza_set_text(authdata, str);
	    xmpp_free(conn->ctx, str);
	} else {
	    xmpp_stanza_release(authdata);
	    xmpp_stanza_release(iq);
	    xmpp_error(conn->ctx, "auth", 
		       "Cannot authenticate without resource");
	    xmpp_disconnect(conn);
	    return;
	}
	xmpp_stanza_add_child(child, authdata);
	xmpp_stanza_release(authdata);

	handler_add_id(conn, _handle_legacy, "_xmpp_auth1", NULL);
	handler_add_timed(conn, _handle_missing_legacy, 
			  LEGACY_TIMEOUT, NULL);

	xmpp_send(conn, iq);
	xmpp_stanza_release(iq);
    }
}


/** Set up handlers at stream start.
 *  This function is called internally to Strophe for handling the opening
 *  of an XMPP stream.  It's called by the parser when a stream is opened
 *  or reset, and adds the initial handlers for <stream:error/> and 
 *  <stream:features/>.  This function is not intended for use outside
 *  of Strophe.
 *
 *  @param conn a Strophe connection object
 */
void auth_handle_open(xmpp_conn_t * const conn)
{
    /* reset all timed handlers */
    handler_reset_timed(conn, 0);

    /* setup handler for stream:error */
    handler_add(conn, _handle_error,
		NULL, "stream:error", NULL, NULL);

    /* setup handlers for incoming <stream:features> */
    handler_add(conn, _handle_features,
		NULL, "stream:features", NULL, NULL);
    handler_add_timed(conn, _handle_missing_features,
		      FEATURES_TIMEOUT, NULL);
}

/* called when stream:stream tag received after SASL auth */
static void _handle_open_sasl(xmpp_conn_t * const conn)
{
    xmpp_debug(conn->ctx, "xmpp", "Reopened stream successfully.");

    /* setup stream:features handlers */
    handler_add(conn, _handle_features_sasl,
		NULL, "stream:features", NULL, NULL);
    handler_add_timed(conn, _handle_missing_features_sasl,
		      FEATURES_TIMEOUT, NULL);
}

static int _handle_features_sasl(xmpp_conn_t * const conn,
				 xmpp_stanza_t * const stanza,
				 void * const userdata)
{
    xmpp_stanza_t *bind, *session, *iq, *res, *text;
    char *resource;

    /* remove missing features handler */
    xmpp_timed_handler_delete(conn, _handle_missing_features_sasl);

    /* we are expecting <bind/> and <session/> since this is a
       XMPP style connection */

    bind = xmpp_stanza_get_child_by_name(stanza, "bind");
    if (bind && strcmp(xmpp_stanza_get_ns(bind), XMPP_NS_BIND) == 0) {
	/* resource binding is required */
	conn->bind_required = 1;
    }

    session = xmpp_stanza_get_child_by_name(stanza, "session");
    if (session && strcmp(xmpp_stanza_get_ns(session), XMPP_NS_SESSION) == 0) {
	/* session establishment required */
	conn->session_required = 1;
    }

    /* if bind is required, go ahead and start it */
    if (conn->bind_required) {
	/* bind resource */
	
	/* setup response handlers */
	handler_add_id(conn, _handle_bind, "_xmpp_bind1", NULL);
	handler_add_timed(conn, _handle_missing_bind,
			  BIND_TIMEOUT, NULL);

	/* send bind request */
	iq = xmpp_stanza_new(conn->ctx);
	if (!iq) {
	    disconnect_mem_error(conn);
	    return 0;
	}

	xmpp_stanza_set_name(iq, "iq");
	xmpp_stanza_set_type(iq, "set");
	xmpp_stanza_set_id(iq, "_xmpp_bind1");

	bind = xmpp_stanza_copy(bind);
	if (!bind) {
	    xmpp_stanza_release(iq);
	    disconnect_mem_error(conn);
	    return 0;
	}

	/* request a specific resource if we have one */
        resource = xmpp_jid_resource(conn->ctx, conn->jid);
	if ((resource != NULL) && (strlen(resource) == 0)) {
	    /* jabberd2 doesn't handle an empty resource */
	    xmpp_free(conn->ctx, resource);
	    resource = NULL;
	}

	/* if we have a resource to request, do it. otherwise the 
	   server will assign us one */
	if (resource) {
	    res = xmpp_stanza_new(conn->ctx);
	    if (!res) {
		xmpp_stanza_release(bind);
		xmpp_stanza_release(iq);
		disconnect_mem_error(conn);
		return 0;
	    }
	    xmpp_stanza_set_name(res, "resource");
	    text = xmpp_stanza_new(conn->ctx);
	    if (!text) {
		xmpp_stanza_release(res);
		xmpp_stanza_release(bind);
		xmpp_stanza_release(iq);
		disconnect_mem_error(conn);
		return 0;
	    }
	    xmpp_stanza_set_text(text, resource);
	    xmpp_stanza_add_child(res, text);
            xmpp_stanza_release(text);
	    xmpp_stanza_add_child(bind, res);
            xmpp_stanza_release(res);
	    xmpp_free(conn->ctx, resource);
	}

	xmpp_stanza_add_child(iq, bind);
	xmpp_stanza_release(bind);

	/* send bind request */
	xmpp_send(conn, iq);
	xmpp_stanza_release(iq);
    } else {
	/* can't bind, disconnect */
	xmpp_error(conn->ctx, "xmpp", "Stream features does not allow "\
		   "resource bind.");
	xmpp_disconnect(conn);
    }

    return 0;
}

static int _handle_missing_features_sasl(xmpp_conn_t * const conn,
					 void * const userdata)
{
    xmpp_error(conn->ctx, "xmpp", "Did not receive stream features "\
	       "after SASL authentication.");
    xmpp_disconnect(conn);
    return 0;
}
					  
static int _handle_bind(xmpp_conn_t * const conn,
			xmpp_stanza_t * const stanza,
			void * const userdata)
{
    char *type;
    xmpp_stanza_t *iq, *session;

    /* delete missing bind handler */
    xmpp_timed_handler_delete(conn, _handle_missing_bind);

    /* server has replied to bind request */
    type = xmpp_stanza_get_type(stanza);
    if (type && strcmp(type, "error") == 0) {
	xmpp_error(conn->ctx, "xmpp", "Binding failed.");
	xmpp_disconnect(conn);
    } else if (type && strcmp(type, "result") == 0) {
        xmpp_stanza_t *binding = xmpp_stanza_get_child_by_name(stanza, "bind");
	xmpp_debug(conn->ctx, "xmpp", "Bind successful.");

        if (binding) {
            xmpp_stanza_t *jid_stanza = xmpp_stanza_get_child_by_name(binding,
                                                                      "jid");
            if (jid_stanza) {
                conn->bound_jid = xmpp_stanza_get_text(jid_stanza);
            }
        }

	/* establish a session if required */
	if (conn->session_required) {
	    /* setup response handlers */
	    handler_add_id(conn, _handle_session, "_xmpp_session1", NULL);
	    handler_add_timed(conn, _handle_missing_session, 
			      SESSION_TIMEOUT, NULL);

	    /* send session request */
	    iq = xmpp_stanza_new(conn->ctx);
	    if (!iq) {
		disconnect_mem_error(conn);
		return 0;
	    }

	    xmpp_stanza_set_name(iq, "iq");
	    xmpp_stanza_set_type(iq, "set");
	    xmpp_stanza_set_id(iq, "_xmpp_session1");

	    session = xmpp_stanza_new(conn->ctx);
	    if (!session) {
		xmpp_stanza_release(iq);
		disconnect_mem_error(conn);
	    }

	    xmpp_stanza_set_name(session, "session");
	    xmpp_stanza_set_ns(session, XMPP_NS_SESSION);

	    xmpp_stanza_add_child(iq, session);
	    xmpp_stanza_release(session);

	    /* send session establishment request */
	    xmpp_send(conn, iq);
	    xmpp_stanza_release(iq);
	} else {
	    conn->authenticated = 1;
	   
	    /* call connection handler */
	    conn->conn_handler(conn, XMPP_CONN_CONNECT, 0, NULL, 
			       conn->userdata);
	}
    } else {
	xmpp_error(conn->ctx, "xmpp", "Server sent malformed bind reply.");
	xmpp_disconnect(conn);
    }

    return 0;
}

static int _handle_missing_bind(xmpp_conn_t * const conn,
				void * const userdata)
{
    xmpp_error(conn->ctx, "xmpp", "Server did not reply to bind request.");
    xmpp_disconnect(conn);
    return 0;
}

static int _handle_session(xmpp_conn_t * const conn,
			   xmpp_stanza_t * const stanza,
			   void * const userdata)
{
    char *type;

    /* delete missing session handler */
    xmpp_timed_handler_delete(conn, _handle_missing_session);

    /* server has replied to the session request */
    type = xmpp_stanza_get_type(stanza);
    if (type && strcmp(type, "error") == 0) {
	xmpp_error(conn->ctx, "xmpp", "Session establishment failed.");
	xmpp_disconnect(conn);
    } else if (type && strcmp(type, "result") == 0) {
	xmpp_debug(conn->ctx, "xmpp", "Session establishment successful.");

	conn->authenticated = 1;
	
	/* call connection handler */
	conn->conn_handler(conn, XMPP_CONN_CONNECT, 0, NULL, conn->userdata);
    } else {
	xmpp_error(conn->ctx, "xmpp", "Server sent malformed session reply.");
	xmpp_disconnect(conn);
    }

    return 0;
}

static int _handle_missing_session(xmpp_conn_t * const conn,
				   void * const userdata)
{
    xmpp_error(conn->ctx, "xmpp", "Server did not reply to session request.");
    xmpp_disconnect(conn);
    return 0;
}

static int _handle_legacy(xmpp_conn_t * const conn,
			  xmpp_stanza_t * const stanza,
			  void * const userdata)
{
    char *type, *name;

    /* delete missing handler */
    xmpp_timed_handler_delete(conn, _handle_missing_legacy);

    /* server responded to legacy auth request */
    type = xmpp_stanza_get_type(stanza);
    name = xmpp_stanza_get_name(stanza);
    if (!type || strcmp(name, "iq") != 0) {
	xmpp_error(conn->ctx, "xmpp", "Server sent us an unexpected response "\
		   "to legacy authentication request.");
	xmpp_disconnect(conn);
    } else if (strcmp(type, "error") == 0) {
	/* legacy client auth failed, no more fallbacks */
	xmpp_error(conn->ctx, "xmpp", "Legacy client authentication failed.");
	xmpp_disconnect(conn);
    } else if (strcmp(type, "result") == 0) {
	/* auth succeeded */
	xmpp_debug(conn->ctx, "xmpp", "Legacy auth succeeded.");

	conn->authenticated = 1;
	conn->conn_handler(conn, XMPP_CONN_CONNECT, 0, NULL, conn->userdata);
    } else {
	xmpp_error(conn->ctx, "xmpp", "Server sent us a legacy authentication "\
		   "response with a bad type.");
	xmpp_disconnect(conn);
    }

    return 0;
}

static int _handle_missing_legacy(xmpp_conn_t * const conn,
				  void * const userdata)
{
    xmpp_error(conn->ctx, "xmpp", "Server did not reply to legacy "\
	       "authentication request.");
    xmpp_disconnect(conn);
    return 0;
}

void auth_handle_component_open(xmpp_conn_t * const conn)
{
    /* reset all timed handlers */
    handler_reset_timed(conn, 0);

<<<<<<< HEAD
    /* Handler for component accept */

    handler_add(conn, _handle_error,
                NULL, "stream:error", NULL, NULL);

    handler_add(conn, _handle_component_hs_response, NULL,
                "handshake", NULL, NULL);

    handler_add_timed(conn, _handle_missing_handshake,
                      HANDSHAKE_TIMEOUT, NULL);
=======
    handler_add(conn, _handle_error, NULL, "stream:error", NULL, NULL);
    handler_add(conn, _handle_component_hs_response, NULL,
                "handshake", NULL, NULL);
    handler_add_timed(conn, _handle_missing_handshake, HANDSHAKE_TIMEOUT, NULL);
>>>>>>> 18a3cc6e

    _handle_component_auth(conn);
}

/* Will compute SHA1 and authenticate the component to the server */
int _handle_component_auth(xmpp_conn_t * const conn)
{
<<<<<<< HEAD
    unsigned char md_value[EVP_MAX_MD_SIZE];
    EVP_MD_CTX *mdctx;
    const EVP_MD *md;
    char *digest;
    unsigned int md_len, i;
=======
    uint8_t md_value[SHA1_DIGEST_SIZE];
    SHA1_CTX mdctx;
    char *digest;
    size_t i;
>>>>>>> 18a3cc6e

    /* Feed the session id and passphrase to the algorithm.
     * We need to compute SHA1(session_id + passphrase)
     */
<<<<<<< HEAD
    md = EVP_get_digestbyname("sha1");
    mdctx = EVP_MD_CTX_create();
    EVP_DigestInit_ex(mdctx, md, NULL);

    /* Feed in the data. */
    EVP_DigestUpdate(mdctx, conn->stream_id, strlen(conn->stream_id));
    EVP_DigestUpdate(mdctx, conn->pass, strlen(conn->pass));
    EVP_DigestFinal_ex(mdctx, md_value, &md_len);
    EVP_MD_CTX_destroy(mdctx);

    digest = malloc(2*md_len+1);
    if (digest) {
        memset(digest, 0, 2*md_len+1);
        /* convert the digest into string representation */
        for (i = 0; i < md_len; i++)
            snprintf(digest+i*2, 3,"%02x", md_value[i]);

        xmpp_debug(conn->ctx, "auth", "Digest: %s, len: %d", (char *) digest, strlen((char *)digest));
=======
    SHA1_Init(&mdctx);
    SHA1_Update(&mdctx, (uint8_t*)conn->stream_id, strlen(conn->stream_id));
    SHA1_Update(&mdctx, (uint8_t*)conn->pass, strlen(conn->pass));
    SHA1_Final(&mdctx, md_value);

    digest = xmpp_alloc(conn->ctx, 2*sizeof(md_value)+1);
    if (digest) {
        /* convert the digest into string representation */
        for (i = 0; i < sizeof(md_value); i++)
            snprintf(digest+i*2, 3, "%02x", md_value[i]);
        digest[2*sizeof(md_value)] = '\0';

        xmpp_debug(conn->ctx, "auth", "Digest: %s, len: %d",
                   digest, strlen(digest));
>>>>>>> 18a3cc6e

        /* Send the digest to the server */
        xmpp_send_raw_string(conn, "<handshake xmlns='%s'>%s</handshake>",
                             XMPP_NS_COMPONENT, digest);
        xmpp_debug(conn->ctx, "auth", "Sent component handshake to the server.");
<<<<<<< HEAD
        free(digest);
    } else {
        xmpp_debug(conn->ctx, "auth", "Couldn't allocate memory for component handshake digest.");
=======
        xmpp_free(conn->ctx, digest);
    } else {
        xmpp_debug(conn->ctx, "auth", "Couldn't allocate memory for component "\
                                      "handshake digest.");
>>>>>>> 18a3cc6e
        xmpp_disconnect(conn);
        return XMPP_EMEM;
    }

    return 0;
}

<<<<<<< HEAD
=======
/* Check if the received stanza is <handshake/> and set auth to true
 * and fire connection handler.
 */
>>>>>>> 18a3cc6e
int _handle_component_hs_response(xmpp_conn_t * const conn,
            xmpp_stanza_t * const stanza,
            void * const userdata)
{
<<<<<<< HEAD
    /* Check if the received stanza is <handshake/> and set auth to true
     * and fire connection handler.
     */

    char * name;
=======
    char *name;
>>>>>>> 18a3cc6e

    xmpp_timed_handler_delete(conn, _handle_missing_handshake);

    name = xmpp_stanza_get_name(stanza);
<<<<<<< HEAD

=======
>>>>>>> 18a3cc6e
    if (strcmp(name, "handshake") != 0) {
        char *msg;
        size_t msg_size;
        xmpp_stanza_to_text(stanza, &msg, &msg_size);
<<<<<<< HEAD

        xmpp_debug(conn->ctx, "auth", "Handshake failed: %s",
                   msg);
        xmpp_disconnect(conn);
        free(msg);
=======
        if (msg) {
            xmpp_debug(conn->ctx, "auth", "Handshake failed: %s", msg);
            xmpp_free(conn->ctx, msg);
        }
        xmpp_disconnect(conn);
>>>>>>> 18a3cc6e
        return XMPP_EINT;
    } else {
        conn->authenticated = 1;
        conn->conn_handler(conn, XMPP_CONN_CONNECT, 0, NULL, conn->userdata);
    }

    /* We don't need this handler anymore, return 0 so it can be deleted
     * from the list of handlers.
     */
    return 0;
}

int _handle_missing_handshake(xmpp_conn_t * const conn, void * const userdata)
{
    xmpp_error(conn->ctx, "xmpp", "Server did not reply to handshake request.");
    xmpp_disconnect(conn);
    return 0;
}<|MERGE_RESOLUTION|>--- conflicted
+++ resolved
@@ -20,10 +20,6 @@
 #include <stdlib.h>
 #include <string.h>
 #include <time.h>
-
-/* Added by Milan Kubik. <email@kubikmilan.sk>
- * Needed for component handshake handler (xep-0114) to compute SHA1 digest. */
-#include <openssl/evp.h>
 
 #include "strophe.h"
 #include "common.h"
@@ -1176,23 +1172,10 @@
     /* reset all timed handlers */
     handler_reset_timed(conn, 0);
 
-<<<<<<< HEAD
-    /* Handler for component accept */
-
-    handler_add(conn, _handle_error,
-                NULL, "stream:error", NULL, NULL);
-
-    handler_add(conn, _handle_component_hs_response, NULL,
-                "handshake", NULL, NULL);
-
-    handler_add_timed(conn, _handle_missing_handshake,
-                      HANDSHAKE_TIMEOUT, NULL);
-=======
     handler_add(conn, _handle_error, NULL, "stream:error", NULL, NULL);
     handler_add(conn, _handle_component_hs_response, NULL,
                 "handshake", NULL, NULL);
     handler_add_timed(conn, _handle_missing_handshake, HANDSHAKE_TIMEOUT, NULL);
->>>>>>> 18a3cc6e
 
     _handle_component_auth(conn);
 }
@@ -1200,42 +1183,14 @@
 /* Will compute SHA1 and authenticate the component to the server */
 int _handle_component_auth(xmpp_conn_t * const conn)
 {
-<<<<<<< HEAD
-    unsigned char md_value[EVP_MAX_MD_SIZE];
-    EVP_MD_CTX *mdctx;
-    const EVP_MD *md;
-    char *digest;
-    unsigned int md_len, i;
-=======
     uint8_t md_value[SHA1_DIGEST_SIZE];
     SHA1_CTX mdctx;
     char *digest;
     size_t i;
->>>>>>> 18a3cc6e
 
     /* Feed the session id and passphrase to the algorithm.
      * We need to compute SHA1(session_id + passphrase)
      */
-<<<<<<< HEAD
-    md = EVP_get_digestbyname("sha1");
-    mdctx = EVP_MD_CTX_create();
-    EVP_DigestInit_ex(mdctx, md, NULL);
-
-    /* Feed in the data. */
-    EVP_DigestUpdate(mdctx, conn->stream_id, strlen(conn->stream_id));
-    EVP_DigestUpdate(mdctx, conn->pass, strlen(conn->pass));
-    EVP_DigestFinal_ex(mdctx, md_value, &md_len);
-    EVP_MD_CTX_destroy(mdctx);
-
-    digest = malloc(2*md_len+1);
-    if (digest) {
-        memset(digest, 0, 2*md_len+1);
-        /* convert the digest into string representation */
-        for (i = 0; i < md_len; i++)
-            snprintf(digest+i*2, 3,"%02x", md_value[i]);
-
-        xmpp_debug(conn->ctx, "auth", "Digest: %s, len: %d", (char *) digest, strlen((char *)digest));
-=======
     SHA1_Init(&mdctx);
     SHA1_Update(&mdctx, (uint8_t*)conn->stream_id, strlen(conn->stream_id));
     SHA1_Update(&mdctx, (uint8_t*)conn->pass, strlen(conn->pass));
@@ -1250,22 +1205,15 @@
 
         xmpp_debug(conn->ctx, "auth", "Digest: %s, len: %d",
                    digest, strlen(digest));
->>>>>>> 18a3cc6e
 
         /* Send the digest to the server */
         xmpp_send_raw_string(conn, "<handshake xmlns='%s'>%s</handshake>",
                              XMPP_NS_COMPONENT, digest);
         xmpp_debug(conn->ctx, "auth", "Sent component handshake to the server.");
-<<<<<<< HEAD
-        free(digest);
-    } else {
-        xmpp_debug(conn->ctx, "auth", "Couldn't allocate memory for component handshake digest.");
-=======
         xmpp_free(conn->ctx, digest);
     } else {
         xmpp_debug(conn->ctx, "auth", "Couldn't allocate memory for component "\
                                       "handshake digest.");
->>>>>>> 18a3cc6e
         xmpp_disconnect(conn);
         return XMPP_EMEM;
     }
@@ -1273,50 +1221,27 @@
     return 0;
 }
 
-<<<<<<< HEAD
-=======
 /* Check if the received stanza is <handshake/> and set auth to true
  * and fire connection handler.
  */
->>>>>>> 18a3cc6e
 int _handle_component_hs_response(xmpp_conn_t * const conn,
             xmpp_stanza_t * const stanza,
             void * const userdata)
 {
-<<<<<<< HEAD
-    /* Check if the received stanza is <handshake/> and set auth to true
-     * and fire connection handler.
-     */
-
-    char * name;
-=======
     char *name;
->>>>>>> 18a3cc6e
 
     xmpp_timed_handler_delete(conn, _handle_missing_handshake);
 
     name = xmpp_stanza_get_name(stanza);
-<<<<<<< HEAD
-
-=======
->>>>>>> 18a3cc6e
     if (strcmp(name, "handshake") != 0) {
         char *msg;
         size_t msg_size;
         xmpp_stanza_to_text(stanza, &msg, &msg_size);
-<<<<<<< HEAD
-
-        xmpp_debug(conn->ctx, "auth", "Handshake failed: %s",
-                   msg);
-        xmpp_disconnect(conn);
-        free(msg);
-=======
         if (msg) {
             xmpp_debug(conn->ctx, "auth", "Handshake failed: %s", msg);
             xmpp_free(conn->ctx, msg);
         }
         xmpp_disconnect(conn);
->>>>>>> 18a3cc6e
         return XMPP_EINT;
     } else {
         conn->authenticated = 1;
